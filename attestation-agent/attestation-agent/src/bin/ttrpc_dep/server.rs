--- conflicted
+++ resolved
@@ -10,16 +10,9 @@
 
 use crate::ttrpc_dep::ttrpc_protocol::{
     attestation_agent::{
-<<<<<<< HEAD
         ExtendRuntimeMeasurementRequest, ExtendRuntimeMeasurementResponse, GetDerivedKeyRequest,
         GetDerivedKeyResponse, GetEvidenceRequest, GetEvidenceResponse, GetTeeTypeRequest,
-        GetTeeTypeResponse, GetTokenRequest, GetTokenResponse, UpdateConfigurationRequest,
-        UpdateConfigurationResponse,
-=======
-        ExtendRuntimeMeasurementRequest, ExtendRuntimeMeasurementResponse, GetEvidenceRequest,
-        GetEvidenceResponse, GetTeeTypeRequest, GetTeeTypeResponse, GetTokenRequest,
-        GetTokenResponse,
->>>>>>> 0a06ef24
+        GetTeeTypeResponse, GetTokenRequest, GetTokenResponse,
     },
     attestation_agent_ttrpc::AttestationAgentService,
 };
