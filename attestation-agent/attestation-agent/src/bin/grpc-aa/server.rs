--- conflicted
+++ resolved
@@ -9,14 +9,9 @@
 };
 use attestation::{
     BindInitDataRequest, BindInitDataResponse, ExtendRuntimeMeasurementRequest,
-<<<<<<< HEAD
     ExtendRuntimeMeasurementResponse, GetDerivedKeyRequest, GetDerivedKeyResponse,
     GetEvidenceRequest, GetEvidenceResponse, GetTeeTypeRequest, GetTeeTypeResponse,
-    GetTokenRequest, GetTokenResponse, UpdateConfigurationRequest, UpdateConfigurationResponse,
-=======
-    ExtendRuntimeMeasurementResponse, GetEvidenceRequest, GetEvidenceResponse, GetTeeTypeRequest,
-    GetTeeTypeResponse, GetTokenRequest, GetTokenResponse,
->>>>>>> 0a06ef24
+    GetTokenRequest, GetTokenResponse,
 };
 use attestation_agent::{AttestationAPIs, AttestationAgent};
 use log::{debug, error};
@@ -136,32 +131,6 @@
         Result::Ok(Response::new(reply))
     }
 
-<<<<<<< HEAD
-    async fn update_configuration(
-        &self,
-        request: Request<UpdateConfigurationRequest>,
-    ) -> Result<Response<UpdateConfigurationResponse>, Status> {
-        let request = request.into_inner();
-
-        debug!("AA (grpc): update configuration ...");
-
-        self.inner
-            .update_configuration(&request.config)
-            .await
-            .map_err(|e| {
-                error!("AA (grpc): update configuration failed:\n{e:?}");
-                Status::internal(format!(
-                    "[ERROR:{AGENT_NAME}] AA update configuration failed"
-                ))
-            })?;
-
-        debug!("AA (grpc): update configuration successfully!");
-
-        let reply = UpdateConfigurationResponse {};
-
-        Result::Ok(Response::new(reply))
-    }
-
     async fn get_derived_key(
         &self,
         request: Request<GetDerivedKeyRequest>,
@@ -182,8 +151,6 @@
         Result::Ok(Response::new(reply))
     }
 
-=======
->>>>>>> 0a06ef24
     async fn get_tee_type(
         &self,
         _request: Request<GetTeeTypeRequest>,
